--- conflicted
+++ resolved
@@ -190,20 +190,6 @@
             % keep a copy of the original table in case we need to merge entries with it later
             dtOriginal = dt;
 
-<<<<<<< HEAD
-            % build the table we need
-            entryNameMap = dt.getMapsEntryName(); 
-            if isempty(entryNameMap)
-                debug('Building LoadOnDemand table with single entry\n');
-                table = StructTable(struct(), 'entryName', entryName, 'entryNamePlural', entryNamePlural); 
-            elseif isempty(table)
-                debug('Mapping LoadOnDemand table off table from database %s\n', entryNameMap);
-                table = db.getTable(entryNameMap).keyFieldsTable;
-            else
-                debug('Mapping LoadOnDemand table off specified table %s\n', entryNameMap);
-                table = table.keyFieldsTable;
-            end
-=======
             if isempty(table)
                 % no table specified, build it via mapping one-to-one off database table
                 entryNameMap = dt.getMapsEntryName(); 
@@ -221,7 +207,7 @@
                 end
                 
                 table = table.setEntryName(entryName, entryNamePlural);
->>>>>>> 0e95ee07
+            end
                 
             % limit the row count when debugging!
             if table.nEntries > maxRows
